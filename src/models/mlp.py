--- conflicted
+++ resolved
@@ -141,61 +141,79 @@
         if norm > max_norm:
             scale = max_norm / (norm + 1e-6)
             return [g * scale for g in grads]
-        return grads
+        return tuple(grads)
+
 
     def backward(self, X: np.ndarray, y: np.ndarray, output: np.ndarray) -> None:
-        self.t += 1
-
-        self.learning_rate_decay()
-
-<<<<<<< HEAD
+        self.t += 1  # Incrementa contador de iterações (importante para Adam)
+        if self.optimizer in ["sgd", "momentum"]:
+            self.learning_rate_decay() # Aplica decaimento do learning rate, se existir
+
+        # Calcula erro da saída e erro escondido
         output_error = output - y
         hidden_error = np.dot(output_error, self.weights_hidden_output.T) * self.activation_derivative(self.hidden_input)
 
+        # Calcula gradientes brutos
         dw_ho = np.dot(self.hidden_output.T, output_error)
         dw_ih = np.dot(X.T, hidden_error)
 
+        if self.use_bias:
+            db_o = np.sum(output_error, axis=0, keepdims=True)
+            db_h = np.sum(hidden_error, axis=0, keepdims=True)
+        else:
+            db_o, db_h = None, None
+
+        # Agrupa gradientes para possível clipping
+        grads = [dw_ih, dw_ho]
+        if self.use_bias:
+            grads.extend([db_h, db_o])
+
+        # Clipping dos gradientes, se necessário
+        dw_ih, dw_ho, db_h, db_o = self._clip_gradients(grads, max_norm=5.0)
+
+        # Atualiza pesos conforme o otimizador
         if self.optimizer == "sgd":
+            # SGD puro
             self.weights_hidden_output -= self.learning_rate * dw_ho
             self.weights_input_hidden -= self.learning_rate * dw_ih
-
             if self.use_bias:
-                db_o = np.sum(output_error, axis=0, keepdims=True)
-                db_h = np.sum(hidden_error, axis=0, keepdims=True)
                 self.bias_output -= self.learning_rate * db_o
                 self.bias_hidden -= self.learning_rate * db_h
 
         elif self.optimizer == "momentum":
+            # SGD com Momentum
             self.v_w_ho = self.momentum * self.v_w_ho + dw_ho
             self.v_w_ih = self.momentum * self.v_w_ih + dw_ih
+
             self.weights_hidden_output -= self.learning_rate * self.v_w_ho
             self.weights_input_hidden -= self.learning_rate * self.v_w_ih
 
             if self.use_bias:
-                db_o = np.sum(output_error, axis=0, keepdims=True)
-                db_h = np.sum(hidden_error, axis=0, keepdims=True)
                 self.v_b_o = self.momentum * self.v_b_o + db_o
                 self.v_b_h = self.momentum * self.v_b_h + db_h
                 self.bias_output -= self.learning_rate * self.v_b_o
                 self.bias_hidden -= self.learning_rate * self.v_b_h
 
         elif self.optimizer == "adam":
+            # Adam optimizer (momentum adaptativo)
+            # Para pesos hidden-output
             self.m_w_ho = self.beta1 * self.m_w_ho + (1 - self.beta1) * dw_ho
             self.vv_w_ho = self.beta2 * self.vv_w_ho + (1 - self.beta2) * (dw_ho ** 2)
             m_w_ho_corr = self.m_w_ho / (1 - self.beta1 ** self.t)
             vv_w_ho_corr = self.vv_w_ho / (1 - self.beta2 ** self.t)
+
             self.weights_hidden_output -= self.learning_rate * m_w_ho_corr / (np.sqrt(vv_w_ho_corr) + self.epsilon)
 
+            # Para pesos input-hidden
             self.m_w_ih = self.beta1 * self.m_w_ih + (1 - self.beta1) * dw_ih
             self.vv_w_ih = self.beta2 * self.vv_w_ih + (1 - self.beta2) * (dw_ih ** 2)
             m_w_ih_corr = self.m_w_ih / (1 - self.beta1 ** self.t)
             vv_w_ih_corr = self.vv_w_ih / (1 - self.beta2 ** self.t)
+
             self.weights_input_hidden -= self.learning_rate * m_w_ih_corr / (np.sqrt(vv_w_ih_corr) + self.epsilon)
 
+            # Atualiza biases se existirem
             if self.use_bias:
-                db_o = np.sum(output_error, axis=0, keepdims=True)
-                db_h = np.sum(hidden_error, axis=0, keepdims=True)
-
                 self.m_b_o = self.beta1 * self.m_b_o + (1 - self.beta1) * db_o
                 self.vv_b_o = self.beta2 * self.vv_b_o + (1 - self.beta2) * (db_o ** 2)
                 m_b_o_corr = self.m_b_o / (1 - self.beta1 ** self.t)
@@ -208,56 +226,8 @@
                 vv_b_h_corr = self.vv_b_h / (1 - self.beta2 ** self.t)
                 self.bias_hidden -= self.learning_rate * m_b_h_corr / (np.sqrt(vv_b_h_corr) + self.epsilon)
 
-            else:
-                raise ValueError(f"Otimizador: {self.optimizer} nao suportado")
-=======
-        if self.use_bias:
-            delta_bias_output = np.sum(output_error, axis=0, keepdims=True)
-            delta_bias_hidden = np.sum(hidden_error, axis=0, keepdims=True)
         else:
-            delta_bias_output = np.zeros_like(self.bias_output)
-            delta_bias_hidden = np.zeros_like(self.bias_hidden)
-
-        # 🔒 Clipping
-        grads = [
-            delta_weights_input_hidden,
-            delta_weights_hidden_output,
-            delta_bias_hidden,
-            delta_bias_output,
-        ]
-        (
-            delta_weights_input_hidden,
-            delta_weights_hidden_output,
-            delta_bias_hidden,
-            delta_bias_output,
-        ) = self._clip_gradients(grads, max_norm=5.0)
-
-        # 🔄 Atualização dos pesos e bias
-        self.weights_hidden_output -= (
-            self.learning_rate * delta_weights_hidden_output
-            + self.momentum * self.prev_delta_weights_hidden_output
-        )
-        self.weights_input_hidden -= (
-            self.learning_rate * delta_weights_input_hidden
-            + self.momentum * self.prev_delta_weights_input_hidden
-        )
-
-        self.prev_delta_weights_hidden_output = delta_weights_hidden_output
-        self.prev_delta_weights_input_hidden = delta_weights_input_hidden
-
-        if self.use_bias:
-            self.bias_output -= (
-                self.learning_rate * delta_bias_output
-                + self.momentum * self.prev_delta_bias_output
-            )
-            self.bias_hidden -= (
-                self.learning_rate * delta_bias_hidden
-                + self.momentum * self.prev_delta_bias_hidden
-            )
-            self.prev_delta_bias_output = delta_bias_output
-            self.prev_delta_bias_hidden = delta_bias_hidden
->>>>>>> 171e9ba0
-
+            raise ValueError(f"Otimizador '{self.optimizer}' não suportado.")
 
     def train_batch(self, X: np.ndarray, y: np.ndarray) -> Tuple[float, float]:
         output = self.forward(X)
@@ -344,6 +314,11 @@
             else "sigmoid",  # Valor padrão
             "learning_rate": self.learning_rate,
             "momentum": self.momentum,
+            "optimizer": self.optimizer,
+            "beta1": self.beta1,
+            "beta2": self.beta2,
+            "epsilon": self.epsilon,
+            "decay_rate": self.decay_rate,
             "use_bias": self.use_bias,
             "training_history": self.training_history,
         }
