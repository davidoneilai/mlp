.conda
.vscode

*.csv
__pycache__/
<<<<<<< HEAD
*.py[cod]
=======
*.py[cod]
model.pkl
>>>>>>> 171e9ba0
<|MERGE_RESOLUTION|>--- conflicted
+++ resolved
@@ -3,9 +3,5 @@
 
 *.csv
 __pycache__/
-<<<<<<< HEAD
 *.py[cod]
-=======
-*.py[cod]
-model.pkl
->>>>>>> 171e9ba0
+model.pkl